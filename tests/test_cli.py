import frontmatter
import pytest
import toml
<<<<<<< HEAD
from render_engine import Page, Site
from render_engine.collection import Collection
=======
from render_engine import Collection, Page, Site
>>>>>>> e37a3e7e

from render_engine_cli.utils import (
    CliConfig,
    create_collection_entry,
    display_filtered_templates,
    get_available_themes,
    get_site_content_paths,
    split_args,
    split_module_site,
)


@pytest.fixture(scope="module")
def site(tmp_path_factory):
    class FakeSite(Site):
        output_path = tmp_path_factory.getbasetemp() / "output_path"

    site = FakeSite()

    content_path1 = tmp_path_factory.getbasetemp() / "test_content_path1.txt"
    content_path1.write_text("Hello Wold")

    content_path2 = tmp_path_factory.getbasetemp() / "test_content_path2.txt"
    content_path2.write_text("Hello Space")

    @site.page
    class FakePage1(Page):
        content_path = content_path1

    @site.page
    class FakePage2(Page):
        content_path = content_path2

    return site


def test_get_site_content_path(site, tmp_path_factory):
    """Tests that the paths returned from the pages"""

    content_path1 = tmp_path_factory.getbasetemp() / "test_content_path1.txt"
    content_path2 = tmp_path_factory.getbasetemp() / "test_content_path2.txt"

    expected = [content_path1, content_path2]
    expected.extend(site.static_paths)
    expected.append(site.template_path)
    assert get_site_content_paths(site) == expected


@pytest.mark.skip("Not sure how to test importlib")
def test_import_lib_gets_site():
    pass


def test_collection_call():
    """Tests that you can get content from the parser using `new_entry`"""
    test_collection = Collection()
    content = create_collection_entry(content=None, collection=test_collection, foo="bar")
    post = frontmatter.loads(content)

    assert post["title"] == "Untitled Entry"
    assert post["foo"] == "bar"


def test_collection_call_with_content():
    """Tests that you can get content from the parser using `new_entry`"""
    test_collection = Collection()
    content = create_collection_entry(content="This is a test", collection=test_collection, foo="bar")
    post = frontmatter.loads(content)

    assert post["title"] == "Untitled Entry"
    assert post["foo"] == "bar"
    assert post.content == "This is a test"


@pytest.mark.parametrize(
    "args,expected",
    [
        (["key1=value1", "key2=value2"], {"key1": "value1", "key2": "value2"}),
        (["key1:value1", "key2:value2"], {"key1": "value1", "key2": "value2"}),
        (["author=John Doe", "tags:python,testing"], {"author": "John Doe", "tags": "python,testing"}),
        ([], {}),
        (None, {}),
    ],
)
def test_split_args_functionality(args, expected):
    """Tests split_args parsing for custom key-value pairs"""
    result = split_args(args)
    assert result == expected


def test_split_args_error_handling():
    """Tests split_args error handling for invalid formats"""
    with pytest.raises(ValueError, match="Invalid argument"):
        split_args(["invalid_format"])

    with pytest.raises(ValueError, match="already defined"):
        split_args(["key=value1", "key=value2"])


def test_config_loading_with_valid_config(tmp_path, monkeypatch):
    """Tests config loading from pyproject.toml (2025.5.1b1 feature)"""
    config_content = {"render-engine": {"cli": {"module": "myapp", "site": "MySite", "collection": "MyCollection"}}}

    config_file = tmp_path / "pyproject.toml"
    config_file.write_text(toml.dumps(config_content))

    # Change to temp directory for config loading test
    monkeypatch.chdir(tmp_path)

    config = CliConfig()
    # Test that load_config doesn't raise an exception
    assert config.collection == "MyCollection"
    assert config.module_site == "myapp:MySite"


def test_config_loading_missing_file(tmp_path, monkeypatch, capsys):
    """Tests config loading behavior when pyproject.toml is missing"""
    monkeypatch.chdir(tmp_path)

    # Should not raise exception, just print message
    CliConfig().load_config()

    captured = capsys.readouterr()
    assert "No config file found" in captured.out


def test_config_loading_invalid_file(tmp_path, monkeypatch, capsys):
    """Tests config loading behavior when pyproject.toml is malformed"""

    config_file = tmp_path / "pyproject.toml"
    config_file.write_text("Lorem ipsum")

    # Change to temp directory for config loading test
    monkeypatch.chdir(tmp_path)

    # Test that load_config doesn't raise an exception
    CliConfig().load_config(str(config_file))


def test_collection_entry_with_custom_attributes():
    """Tests that custom attributes are passed through to collection entry"""
    test_collection = Collection()
    content = create_collection_entry(
        content="Test content", collection=test_collection, author="Test Author", tags="test,example"
    )
    post = frontmatter.loads(content)

    assert post["author"] == "Test Author"
    assert post["tags"] == "test,example"
    assert post.content == "Test content"


def test_split_module_site_valid():
    """Tests split_module_site with valid input"""
    import_path, site = split_module_site("app:site")
    assert import_path == "app"
    assert site == "site"

    import_path, site = split_module_site("my_module:MySite")
    assert import_path == "my_module"
    assert site == "MySite"


def test_split_module_site_invalid():
    """Tests split_module_site with invalid input"""
    import click

    with pytest.raises(click.exceptions.BadParameter, match="module_site must be of the form"):
        split_module_site("invalid_format")


def test_get_available_themes_with_valid_theme(site):
    """Tests get_available_themes with a valid theme"""
    from unittest.mock import Mock

    from rich.console import Console

    # Mock theme manager
    mock_theme_manager = Mock()
    mock_prefix = Mock()
    mock_prefix.list_templates.return_value = ["template1.html", "template2.html"]
    mock_theme_manager.prefix = {"test_theme": mock_prefix}
    site.theme_manager = mock_theme_manager

    console = Console()
    templates = get_available_themes(console, site, "test_theme")

    assert templates == ["template1.html", "template2.html"]
    mock_prefix.list_templates.assert_called_once()


def test_get_available_themes_with_invalid_theme(site, capsys):
    """Tests get_available_themes with an invalid theme"""
    from unittest.mock import Mock

    from rich.console import Console

    # Mock theme manager
    mock_theme_manager = Mock()
    mock_theme_manager.prefix = {}
    site.theme_manager = mock_theme_manager

    console = Console()
    templates = get_available_themes(console, site, "nonexistent_theme")

    assert templates == []


def test_display_filtered_templates():
    """Tests display_filtered_templates function"""
    from unittest.mock import patch

    templates = ["page.html", "base.html", "archive.html", "sitemap.xml"]

    with patch("render_engine_cli.utils.rprint") as mock_rprint:
        display_filtered_templates("Test Templates", templates, "html")
        mock_rprint.assert_called_once()

        # Check that the table was created with filtered results
        call_args = mock_rprint.call_args[0][0]
        assert call_args.title == "Test Templates"<|MERGE_RESOLUTION|>--- conflicted
+++ resolved
@@ -1,12 +1,7 @@
 import frontmatter
 import pytest
 import toml
-<<<<<<< HEAD
-from render_engine import Page, Site
-from render_engine.collection import Collection
-=======
 from render_engine import Collection, Page, Site
->>>>>>> e37a3e7e
 
 from render_engine_cli.utils import (
     CliConfig,
